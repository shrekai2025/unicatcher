--- conflicted
+++ resolved
@@ -489,20 +489,11 @@
 
         // 资源拦截已禁用，直接跳过检查
 
-<<<<<<< HEAD
+
         // 仅在调试模式下记录详细的资源访问日志
         if (optimizationConfig.logBlockedRequests) {
           if (optimizationConfig.allowedResourceTypes.includes(resourceType as any)) {
             console.log(`✅ 允许: ${resourceType} - ${url.substring(0, 60)}...`);
-=======
-        // 允许加载的资源继续请求
-        if (optimizationConfig.logBlockedRequests && 
-            optimizationConfig.allowedResourceTypes.includes(resourceType as any)) {
-          // 只记录重要的媒体资源（减少日志噪音）
-          if ((resourceType === 'image' || resourceType === 'media') && 
-              (url.includes('amplify_video') || url.includes('video.twimg'))) {
-            console.log(`✅ 允许资源: ${resourceType} - ${url}`);
->>>>>>> fe64750d
           }
         }
         
