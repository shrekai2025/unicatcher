--- conflicted
+++ resolved
@@ -65,14 +65,11 @@
           const match = url.match(/amplify_video\/(\d+)\//);
           if (match && match[1]) {
             const mediaId = match[1];
-<<<<<<< HEAD
             captureCount++;
-=======
             const existing = this.capturedVideoUrls.get(mediaId);
             if (!existing?.video) { // 只在首次捕获时记录日志
               console.log(`🎯 捕获视频URL [${mediaId}]: ${url.substring(0, 100)}...`);
             }
->>>>>>> fe64750d
             this.capturedVideoUrls.set(mediaId, {
               ...existing,
               video: url.split('?')[0], // 移除查询参数
@@ -86,10 +83,7 @@
           const match = url.match(/amplify_video_thumb\/(\d+)\//);
           if (match && match[1]) {
             const mediaId = match[1];
-<<<<<<< HEAD
             captureCount++;
-=======
->>>>>>> fe64750d
             const existing = this.capturedVideoUrls.get(mediaId) || {};
             if (!existing.preview) { // 只在首次捕获时记录日志
               console.log(`🖼️ 捕获预览图 [${mediaId}]: ${url}`);
